--- conflicted
+++ resolved
@@ -14,7 +14,6 @@
 description = "Hibernate integration utilities by JExcellence"
 
 val isSnapshot = version.toString().endsWith("SNAPSHOT")
-<<<<<<< HEAD
 
 java {
     toolchain {
@@ -24,17 +23,6 @@
     withJavadocJar()
 }
 
-=======
-
-java {
-    toolchain {
-        languageVersion.set(JavaLanguageVersion.of(21))
-    }
-    withSourcesJar()
-    withJavadocJar()
-}
-
->>>>>>> a6511be2
 configurations.all {
     resolutionStrategy.cacheChangingModulesFor(0, "seconds")
 }
